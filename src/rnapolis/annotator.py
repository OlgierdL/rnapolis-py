--- conflicted
+++ resolved
@@ -1,13 +1,8 @@
 #! /usr/bin/env python
 import argparse
 import csv
-<<<<<<< HEAD
 import logging
 import math
-=======
-import math
-import logging
->>>>>>> b9a828ca
 import os
 from collections import Counter, defaultdict
 from typing import IO, Dict, List, Optional, Tuple
